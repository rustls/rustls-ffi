--- conflicted
+++ resolved
@@ -53,26 +53,6 @@
     }
 }
 
-<<<<<<< HEAD
-/// The complete chain of certificates to send during a TLS handshake,
-/// plus a private key that matches the end-entity (leaf) certificate.
-/// Corresponds to `CertifiedKey` in the Rust API.
-/// https://docs.rs/rustls/0.20.0/rustls/sign/struct.CertifiedKey.html
-pub struct rustls_certified_key {
-    // We use the opaque struct pattern to tell C about our types without
-    // telling them what's inside.
-    // https://doc.rust-lang.org/nomicon/ffi.html#representing-opaque-structs
-    _private: [u8; 0],
-}
-
-impl CastConstPtr for rustls_certified_key {
-    type RustType = CertifiedKey;
-}
-
-impl ArcCastPtr for rustls_certified_key {}
-
-=======
->>>>>>> 1509d759
 /// A cipher suite supported by rustls.
 pub struct rustls_supported_ciphersuite {
     _private: [u8; 0],
@@ -134,6 +114,8 @@
 impl CastPtr for rustls_certified_key {
     type RustType = CertifiedKey;
 }
+
+impl ArcCastPtr for rustls_certified_key {}
 
 impl rustls_certified_key {
     /// Build a `rustls_certified_key` from a certificate chain and a private key.
@@ -194,11 +176,6 @@
                 None => null()
             }
         }
-<<<<<<< HEAD
-        *cloned_key_out = ArcCastPtr::to_const_ptr(new_key);
-        return rustls_result::Ok
-=======
->>>>>>> 1509d759
     }
 
     /// Create a copy of the rustls_certified_key with the given OCSP response data
@@ -227,7 +204,7 @@
             } else {
                 new_key.ocsp = None;
             }
-            *cloned_key_out = Arc::into_raw(Arc::new(new_key)) as *const _;
+            *cloned_key_out = ArcCastPtr::to_const_ptr(new_key);
             return rustls_result::Ok
         }
     }
@@ -315,19 +292,8 @@
     type RustType = RootCertStore;
 }
 
-<<<<<<< HEAD
 impl BoxCastPtr for rustls_root_cert_store {}
 
-/// Create a rustls_root_cert_store. Caller owns the memory and must
-/// eventually call rustls_root_cert_store_free. The store starts out empty.
-/// Caller must add root certificates with rustls_root_cert_store_add_pem.
-/// https://docs.rs/rustls/0.20.0/rustls/struct.RootCertStore.html#method.empty
-#[no_mangle]
-pub extern "C" fn rustls_root_cert_store_new() -> *mut rustls_root_cert_store {
-    ffi_panic_boundary! {
-        let store = rustls::RootCertStore::empty();
-        BoxCastPtr::to_mut_ptr(store)
-=======
 impl rustls_root_cert_store {
     /// Create a rustls_root_cert_store. Caller owns the memory and must
     /// eventually call rustls_root_cert_store_free. The store starts out empty.
@@ -337,10 +303,8 @@
     pub extern "C" fn rustls_root_cert_store_new() -> *mut rustls_root_cert_store {
         ffi_panic_boundary! {
             let store = rustls::RootCertStore::empty();
-            let s = Box::new(store);
-            Box::into_raw(s) as *mut _
-        }
->>>>>>> 1509d759
+            BoxCastPtr::to_mut_ptr(store)
+        }
     }
 
     /// Add one or more certificates to the root cert store using PEM encoded data.
@@ -408,21 +372,8 @@
     type RustType = AllowAnyAuthenticatedClient;
 }
 
-<<<<<<< HEAD
 impl ArcCastPtr for rustls_client_cert_verifier {}
 
-/// Create a new client certificate verifier for the root store. The verifier
-/// can be used in several rustls_server_config instances. Must be freed by
-/// the application when no longer needed. See the documentation of
-/// rustls_client_cert_verifier_free for details about lifetime.
-#[no_mangle]
-pub extern "C" fn rustls_client_cert_verifier_new(
-    store: *mut rustls_root_cert_store,
-) -> *const rustls_client_cert_verifier {
-    let store: &mut RootCertStore = try_mut_from_ptr!(store);
-    return Arc::into_raw(AllowAnyAuthenticatedClient::new(store.clone())) as *const _;
-}
-=======
 impl rustls_client_cert_verifier {
     /// Create a new client certificate verifier for the root store. The verifier
     /// can be used in several rustls_server_config instances. Must be freed by
@@ -435,7 +386,6 @@
         let store: &mut RootCertStore = try_mut_from_ptr!(store);
         return Arc::into_raw(AllowAnyAuthenticatedClient::new(store.clone())) as *const _;
     }
->>>>>>> 1509d759
 
     /// "Free" a verifier previously returned from
     /// rustls_client_cert_verifier_new. Since rustls_client_cert_verifier is actually an
@@ -474,21 +424,8 @@
     type RustType = AllowAnyAnonymousOrAuthenticatedClient;
 }
 
-<<<<<<< HEAD
 impl ArcCastPtr for rustls_client_cert_verifier_optional {}
 
-/// Create a new rustls_client_cert_verifier_optional for the root store. The
-/// verifier can be used in several rustls_server_config instances. Must be
-/// freed by the application when no longer needed. See the documentation of
-/// rustls_client_cert_verifier_optional_free for details about lifetime.
-#[no_mangle]
-pub extern "C" fn rustls_client_cert_verifier_optional_new(
-    store: *mut rustls_root_cert_store,
-) -> *const rustls_client_cert_verifier_optional {
-    let store: &mut RootCertStore = try_mut_from_ptr!(store);
-    return Arc::into_raw(AllowAnyAnonymousOrAuthenticatedClient::new(store.clone())) as *const _;
-}
-=======
 impl rustls_client_cert_verifier_optional {
     /// Create a new rustls_client_cert_verifier_optional for the root store. The
     /// verifier can be used in several rustls_server_config instances. Must be
@@ -502,7 +439,6 @@
         return Arc::into_raw(AllowAnyAnonymousOrAuthenticatedClient::new(store.clone()))
             as *const _;
     }
->>>>>>> 1509d759
 
     /// "Free" a verifier previously returned from
     /// rustls_client_cert_verifier_optional_new. Since rustls_client_cert_verifier_optional
