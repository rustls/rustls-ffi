--- conflicted
+++ resolved
@@ -173,7 +173,6 @@
  * Add certificates from platform's native root store, using
  * https://github.com/ctz/rustls-native-certs#readme.
  */
-<<<<<<< HEAD
 enum rustls_result rustls_client_config_builder_dangerous_set_certificate_verifier(struct rustls_client_config_builder *config,
                                                                                    VerifyCallback callback,
                                                                                    VerifyUserData userdata);
@@ -182,8 +181,6 @@
  * Add certificates from platform's native root store, using
  * https://github.com/ctz/rustls-native-certs#readme.
  */
-=======
->>>>>>> 5257c57b
 enum rustls_result rustls_client_config_builder_load_native_roots(struct rustls_client_config_builder *config);
 
 /**
@@ -306,8 +303,6 @@
  * https://docs.rs/rustls/0.19.0/rustls/struct.ServerConfig.html#method.new
  */
 struct rustls_server_config_builder *rustls_server_config_builder_new(void);
-<<<<<<< HEAD
-=======
 
 /**
  * With `ignore` != 0, the server will ignore the client ordering of cipher
@@ -317,8 +312,6 @@
  */
 enum rustls_result rustls_server_config_builder_set_ignore_client_order(struct rustls_server_config_builder *builder,
                                                                         bool ignore);
->>>>>>> 5257c57b
-
 /**
  * Sets a single certificate chain and matching private key.
  * This certificate and key is used for all subsequent connections,
@@ -433,8 +426,6 @@
                                                    uint8_t *buf,
                                                    size_t count,
                                                    size_t *out_n);
-<<<<<<< HEAD
-=======
 
 /**
  * Copy the SNI hostname to `buf` which can hold up  to `count` bytes,
@@ -449,6 +440,4 @@
                                                           uint8_t *buf,
                                                           size_t count,
                                                           size_t *out_n);
->>>>>>> 5257c57b
-
 #endif /* CRUSTLS_H */