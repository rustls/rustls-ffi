--- conflicted
+++ resolved
@@ -172,15 +172,12 @@
 typedef struct rustls_slice_str rustls_slice_str;
 
 /**
-<<<<<<< HEAD
  * User-provided input to a custom certificate verifier callback. See
  * rustls_client_config_builder_dangerous_set_certificate_verifier().
  */
 typedef void *rustls_verify_server_cert_user_data;
 
 /**
-=======
->>>>>>> 595a88f3
  * A read-only view on a Rust byte slice.
  *
  * This is used to pass data from crustls to callback functions provided
@@ -217,7 +214,6 @@
 } rustls_str;
 
 /**
-<<<<<<< HEAD
  * Input to a custom certificate verifier callback. See
  * rustls_client_config_builder_dangerous_set_certificate_verifier().
  */
@@ -232,8 +228,6 @@
 typedef enum rustls_result (*rustls_verify_server_cert_callback)(rustls_verify_server_cert_user_data userdata, const struct rustls_verify_server_cert_params *params);
 
 /**
-=======
->>>>>>> 595a88f3
  * Write the version of the crustls C bindings and rustls itself into the
  * provided buffer, up to a max of `len` bytes. Output is UTF-8 encoded
  * and NUL terminated. Returns the number of bytes written before the NUL.
@@ -439,11 +433,7 @@
 size_t rustls_slice_str_len(const struct rustls_slice_str *input);
 
 /**
-<<<<<<< HEAD
- * Retrieve the nth element from the input slice of slices. If the input
-=======
  * Retrieve the nth element from the input slice of `&str`s. If the input
->>>>>>> 595a88f3
  * pointer is NULL, or n is greater than the length of the
  * rustls_slice_str, returns rustls_str{NULL, 0}.
  */
