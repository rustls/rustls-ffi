--- conflicted
+++ resolved
@@ -765,7 +765,7 @@
  * use is higher.
  * https://docs.rs/rustls/0.19.0/rustls/trait.Session.html#tymethod.set_buffer_limit
  */
-void rustls_connection_set_buffer_limit(struct rustls_connection *conn, uintptr_t n);
+void rustls_connection_set_buffer_limit(struct rustls_connection *conn, size_t n);
 
 /**
  * Queues a close_notify fatal alert to be sent in the next write_tls call.
@@ -791,17 +791,9 @@
  * https://www.iana.org/assignments/tls-parameters/
  * https://docs.rs/rustls/0.19.1/rustls/trait.Session.html#tymethod.get_alpn_protocol
  */
-<<<<<<< HEAD
-void rustls_client_session_get_alpn_protocol(const struct rustls_client_session *session,
-                                             const uint8_t **protocol_out,
-                                             size_t *protocol_out_len);
-
-enum rustls_result rustls_client_session_process_new_packets(struct rustls_client_session *session);
-=======
 void rustls_connection_get_alpn_protocol(const struct rustls_connection *conn,
                                          const uint8_t **protocol_out,
-                                         uintptr_t *protocol_out_len);
->>>>>>> 7d3b1e58
+                                         size_t *protocol_out_len);
 
 /**
  * Return the TLS protocol version that has been negotiated. Before this
