use libc::{c_char, size_t};
use std::convert::TryInto;
use std::io::{BufReader, Cursor, Read, Write};
use std::ptr::null;
use std::slice;
use std::{ffi::CStr, sync::Arc};
use std::{ffi::OsStr, fs::File};
use webpki::DNSNameRef;

use rustls::{
    Certificate, ClientConfig, ClientSession, RootCertStore, ServerCertVerified, Session, TLSError,
};

use crate::cipher::rustls_cipher_from_u16;
use crate::error::{self, map_error, result_to_tlserror, rustls_result};
use crate::rslice::{rustls_slice_bytes, rustls_slice_slice_bytes, rustls_str};
use crate::session::{
    rustls_session_store_get_callback, rustls_session_store_put_callback,
    rustls_session_store_userdata, SessionStoreBroker, SessionStoreGetCallback,
    SessionStorePutCallback,
};
use crate::{
    arc_with_incref_from_raw, ffi_panic_boundary, ffi_panic_boundary_bool,
<<<<<<< HEAD
    ffi_panic_boundary_generic, ffi_panic_boundary_ptr, ffi_panic_boundary_u16,
    ffi_panic_boundary_unit, rslice::NulByte, try_ref_from_ptr,
=======
    ffi_panic_boundary_generic, ffi_panic_boundary_ptr, ffi_panic_boundary_unit, is_close_notify,
    rslice::NulByte, try_ref_from_ptr,
>>>>>>> 2b21fbd3
};
use rustls_result::NullParameter;

/// A client config being constructed. A builder can be modified by,
/// e.g. rustls_client_config_builder_load_native_roots. Once you're
/// done configuring settings, call rustls_client_config_builder_build
/// to turn it into a *rustls_client_config. This object is not safe
/// for concurrent mutation. Under the hood, it corresponds to a
/// Box<ClientConfig>.
/// https://docs.rs/rustls/0.19.0/rustls/struct.ClientConfig.html
pub struct rustls_client_config_builder {
    // We use the opaque struct pattern to tell C about our types without
    // telling them what's inside.
    // https://doc.rust-lang.org/nomicon/ffi.html#representing-opaque-structs
    _private: [u8; 0],
}

/// A client config that is done being constructed and is now read-only.
/// Under the hood, this object corresponds to an Arc<ClientConfig>.
/// https://docs.rs/rustls/0.19.0/rustls/struct.ClientConfig.html
pub struct rustls_client_config {
    // We use the opaque struct pattern to tell C about our types without
    // telling them what's inside.
    // https://doc.rust-lang.org/nomicon/ffi.html#representing-opaque-structs
    _private: [u8; 0],
}

pub struct rustls_client_session {
    _private: [u8; 0],
}

/// Create a rustls_client_config_builder. Caller owns the memory and must
/// eventually call rustls_client_config_builder_build, then free the
/// resulting rustls_client_config. This starts out with no trusted roots.
/// Caller must add roots with rustls_client_config_builder_load_native_roots
/// or rustls_client_config_builder_load_roots_from_file.
#[no_mangle]
pub extern "C" fn rustls_client_config_builder_new() -> *mut rustls_client_config_builder {
    ffi_panic_boundary_ptr! {
        let config = rustls::ClientConfig::new();
        let b = Box::new(config);
        Box::into_raw(b) as *mut _
    }
}

/// Turn a *rustls_client_config_builder (mutable) into a *rustls_client_config
/// (read-only).
#[no_mangle]
pub extern "C" fn rustls_client_config_builder_build(
    builder: *mut rustls_client_config_builder,
) -> *const rustls_client_config {
    ffi_panic_boundary_ptr! {
        let config: &mut ClientConfig = try_ref_from_ptr!(builder, &mut ClientConfig,
             null::<rustls_client_config>());
        let b = unsafe { Box::from_raw(config) };
        Arc::into_raw(Arc::new(*b)) as *const _
    }
}

/// Currently just a placeholder with no accessors yet.
/// https://docs.rs/rustls/0.19.0/rustls/struct.RootCertStore.html
#[allow(non_camel_case_types)]
pub struct rustls_root_cert_store {
    _private: [u8; 0],
}

/// Input to a custom certificate verifier callback. See
/// rustls_client_config_builder_dangerous_set_certificate_verifier().
#[allow(non_camel_case_types)]
#[repr(C)]
pub struct rustls_verify_server_cert_params<'a> {
    pub end_entity_cert_der: rustls_slice_bytes<'a>,
    pub intermediate_certs_der: &'a rustls_slice_slice_bytes<'a>,
    pub roots: *const rustls_root_cert_store,
    pub dns_name: rustls_str<'a>,
    pub ocsp_response: rustls_slice_bytes<'a>,
}

/// User-provided input to a custom certificate verifier callback. See
/// rustls_client_config_builder_dangerous_set_certificate_verifier().
#[allow(non_camel_case_types)]
type rustls_verify_server_cert_user_data = *mut libc::c_void;

// According to the nomicon https://doc.rust-lang.org/nomicon/ffi.html#the-nullable-pointer-optimization):
// > Option<extern "C" fn(c_int) -> c_int> is a correct way to represent a
// > nullable function pointer using the C ABI (corresponding to the C type int (*)(int)).
// So we use Option<...> here. This is the type that is passed from C code.
#[allow(non_camel_case_types)]
type rustls_verify_server_cert_callback = Option<
    unsafe extern "C" fn(
        userdata: rustls_verify_server_cert_user_data,
        params: *const rustls_verify_server_cert_params,
    ) -> rustls_result,
>;

// This is the same as a rustls_verify_server_cert_callback after unwrapping
// the Option (which is equivalent to checking for null).
type VerifyCallback = unsafe extern "C" fn(
    userdata: rustls_verify_server_cert_user_data,
    params: *const rustls_verify_server_cert_params,
) -> rustls_result;

// An implementation of rustls::ServerCertVerifier based on a C callback.
struct Verifier {
    callback: VerifyCallback,
    userdata: rustls_verify_server_cert_user_data,
}

/// Safety: Verifier is Send because we don't allocate or deallocate any of its
/// fields.
unsafe impl Send for Verifier {}
/// Safety: Verifier is Sync if the C code that passes us a callback that
/// obeys the concurrency safety requirements documented in
/// rustls_client_config_builder_dangerous_set_certificate_verifier.
unsafe impl Sync for Verifier {}

impl rustls::ServerCertVerifier for Verifier {
    fn verify_server_cert(
        &self,
        roots: &RootCertStore,
        presented_certs: &[Certificate],
        dns_name: DNSNameRef<'_>,
        ocsp_response: &[u8],
    ) -> Result<ServerCertVerified, TLSError> {
        let cb = self.callback;
        let dns_name: &str = dns_name.into();
        let dns_name: rustls_str = match dns_name.try_into() {
            Ok(r) => r,
            Err(NulByte {}) => return Err(TLSError::General("NUL byte in SNI".to_string())),
        };
        let mut certificates: Vec<&[u8]> = presented_certs
            .iter()
            .map(|cert: &Certificate| cert.as_ref())
            .collect();
        // In https://github.com/ctz/rustls/pull/462 (unreleased as of 0.19.0),
        // rustls changed the verifier API to separate the end entity and intermediates.
        // We anticipate that API by doing it ourselves.
        let end_entity = match certificates.pop() {
            Some(c) => c,
            None => {
                return Err(TLSError::General(
                    "missing end-entity certificate".to_string(),
                ))
            }
        };
        let intermediates = rustls_slice_slice_bytes {
            inner: &*certificates,
        };

        let params = rustls_verify_server_cert_params {
            roots: (roots as *const RootCertStore) as *const rustls_root_cert_store,
            end_entity_cert_der: end_entity.into(),
            intermediate_certs_der: &intermediates,
            dns_name: dns_name.into(),
            ocsp_response: ocsp_response.into(),
        };
        let result: rustls_result = unsafe { cb(self.userdata, &params) };
        match result {
            rustls_result::Ok => Ok(ServerCertVerified::assertion()),
            r => match result_to_tlserror(&r) {
                error::Either::TLSError(te) => Err(te),
                error::Either::String(se) => Err(TLSError::General(se)),
            },
        }
    }
}

/// Set a custom server certificate verifier.
///
/// The userdata pointer must stay valid until (a) all sessions created with this
/// config have been freed, and (b) the config itself has been freed.
/// The callback must not capture any of the pointers in its
/// rustls_verify_server_cert_params.
///
/// The callback must be safe to call on any thread at any time, including
/// multiple concurrent calls. So, for instance, if the callback mutates
/// userdata (or other shared state), it must use synchronization primitives
/// to make such mutation safe.
///
/// The callback receives certificate chain information as raw bytes.
/// Currently this library offers no functions for C code to parse the
/// certificates, so you'll need to bring your own certificate parsing library
/// if you need to parse them.
///
/// If you intend to write a verifier that accepts all certificates, be aware
/// that special measures are required for IP addresses. Rustls currently
/// (0.19.0) doesn't support building a ClientSession with an IP address
/// (because it's not a valid DNSNameRef). One workaround is to detect IP
/// addresses and rewrite them to `example.invalid`, and _also_ to disable
/// SNI via rustls_client_config_builder_set_enable_sni (IP addresses don't
/// need SNI).
///
/// If the custom verifier accepts the certificate, it should return
/// RUSTLS_RESULT_OK. Otherwise, it may return any other rustls_result error.
/// Feel free to use an appropriate error from the RUSTLS_RESULT_CERT_*
/// section.
///
/// https://docs.rs/rustls/0.19.0/rustls/struct.DangerousClientConfig.html#method.set_certificate_verifier
#[no_mangle]
pub extern "C" fn rustls_client_config_builder_dangerous_set_certificate_verifier(
    config: *mut rustls_client_config_builder,
    callback: rustls_verify_server_cert_callback,
    userdata: rustls_verify_server_cert_user_data,
) {
    ffi_panic_boundary_unit! {
        let callback: VerifyCallback = match callback {
            Some(cb) => cb,
            None => return,
        };
        let config: &mut ClientConfig = try_ref_from_ptr!(config, &mut ClientConfig, ());
        let verifier: Verifier = Verifier{callback: callback, userdata};
        config.dangerous().set_certificate_verifier(Arc::new(verifier));
    }
}

/// Add certificates from platform's native root store, using
/// https://github.com/ctz/rustls-native-certs#readme.
#[no_mangle]
pub extern "C" fn rustls_client_config_builder_load_native_roots(
    config: *mut rustls_client_config_builder,
) -> rustls_result {
    ffi_panic_boundary! {
        let mut config: &mut ClientConfig = try_ref_from_ptr!(config, &mut ClientConfig);
        let store = match rustls_native_certs::load_native_certs() {
            Ok(store) => store,
            Err(_) => return rustls_result::Io,
        };
        config.root_store = store;
        rustls_result::Ok
    }
}

/// Add trusted root certificates from the named file, which should contain
/// PEM-formatted certificates.
#[no_mangle]
pub extern "C" fn rustls_client_config_builder_load_roots_from_file(
    config: *mut rustls_client_config_builder,
    filename: *const c_char,
) -> rustls_result {
    ffi_panic_boundary! {
        let filename: &CStr = unsafe {
            if filename.is_null() {
                return rustls_result::NullParameter;
            }
            CStr::from_ptr(filename)
        };
        let config: &mut ClientConfig = try_ref_from_ptr!(config, &mut ClientConfig);
        let filename: &[u8] = filename.to_bytes();
        let filename: &str = match std::str::from_utf8(filename) {
            Ok(s) => s,
            Err(_) => return rustls_result::Io,
        };
        let filename: &OsStr = OsStr::new(filename);
        let mut cafile = match File::open(filename) {
            Ok(f) => f,
            Err(_) => return rustls_result::Io,
        };
        let mut bufreader = BufReader::new(&mut cafile);
        match config.root_store.add_pem_file(&mut bufreader) {
            Ok(_) => {}
            Err(_) => return rustls_result::Io,
        };
        rustls_result::Ok
    }
}

/// Enable or disable SNI.
/// https://docs.rs/rustls/0.19.0/rustls/struct.ClientConfig.html#structfield.enable_sni
#[no_mangle]
pub extern "C" fn rustls_client_config_builder_set_enable_sni(
    config: *mut rustls_client_config_builder,
    enable: bool,
) {
    ffi_panic_boundary_unit! {
        let config: &mut ClientConfig = try_ref_from_ptr!(config, &mut ClientConfig, ());
        config.enable_sni = enable;
    }
}

/// Set the TLS ciphers to use when negotiating a TLS session.
///
/// `ciphers` is the is the 16 bit cipher identifier as defined in
///  <https://www.iana.org/assignments/tls-parameters/tls-parameters.xhtml#tls-parameters-4>.
///
/// `ciphers` will only be used during the call and the application retains
/// ownership. `len` is the number of consecutive `uint16_t` pointed to by `ciphers`.
#[no_mangle]
pub extern "C" fn rustls_client_config_builder_set_ciphers(
    builder: *mut rustls_client_config_builder,
    ciphers: *const u16,
    len: size_t,
) -> rustls_result {
    ffi_panic_boundary! {
        let config: &mut ClientConfig = try_ref_from_ptr!(builder, &mut ClientConfig);
        if ciphers.is_null() {
            return NullParameter;
        }
        if len == 0 {
            return NullParameter;
        }
        config.ciphersuites.clear();
        unsafe {
            for i in slice::from_raw_parts(ciphers, len) {
                match rustls_cipher_from_u16(*i) {
                    Some(suite) => config.ciphersuites.push(suite),
                    None => return rustls_result::NotImplemented,
                };

            }
        }
        rustls_result::Ok
    }
}

/// "Free" a client_config previously returned from
/// rustls_client_config_builder_build. Since client_config is actually an
/// atomically reference-counted pointer, extant client_sessions may still
/// hold an internal reference to the Rust object. However, C code must
/// consider this pointer unusable after "free"ing it.
/// Calling with NULL is fine. Must not be called twice with the same value.
#[no_mangle]
pub extern "C" fn rustls_client_config_free(config: *const rustls_client_config) {
    ffi_panic_boundary_unit! {
        let config: &ClientConfig = try_ref_from_ptr!(config, &ClientConfig, ());
        // To free the client_config, we reconstruct the Arc and then drop it. It should
        // have a refcount of 1, representing the C code's copy. When it drops, that
        // refcount will go down to 0 and the inner ClientConfig will be dropped.
        unsafe { drop(Arc::from_raw(config)) };
    }
}

/// Create a new rustls::ClientSession, and return it in the output parameter `out`.
/// If this returns an error code, the memory pointed to by `session_out` remains unchanged.
/// If this returns a non-error, the memory pointed to by `session_out` is modified to point
/// at a valid ClientSession. The caller now owns the ClientSession and must call
/// `rustls_client_session_free` when done with it.
#[no_mangle]
pub extern "C" fn rustls_client_session_new(
    config: *const rustls_client_config,
    hostname: *const c_char,
    session_out: *mut *mut rustls_client_session,
) -> rustls_result {
    ffi_panic_boundary! {
        let hostname: &CStr = unsafe {
            if hostname.is_null() {
                return NullParameter;
            }
            CStr::from_ptr(hostname)
        };
        let config: Arc<ClientConfig> = unsafe {
            match (config as *const ClientConfig).as_ref() {
                Some(c) => arc_with_incref_from_raw(c),
                None => return NullParameter,
            }
        };
        let hostname: &str = match hostname.to_str() {
            Ok(s) => s,
            Err(std::str::Utf8Error { .. }) => return rustls_result::InvalidDnsNameError,
        };
        let name_ref = match webpki::DNSNameRef::try_from_ascii_str(hostname) {
            Ok(nr) => nr,
            Err(webpki::InvalidDNSNameError { .. }) => return rustls_result::InvalidDnsNameError,
        };
        let client = ClientSession::new(&config, name_ref);

        // We've succeeded. Put the client on the heap, and transfer ownership
        // to the caller. After this point, we must return CRUSTLS_OK so the
        // caller knows it is responsible for this memory.
        let b = Box::new(client);
        unsafe {
            *session_out = Box::into_raw(b) as *mut _;
        }

        return rustls_result::Ok;
    }
}

#[no_mangle]
pub extern "C" fn rustls_client_session_wants_read(session: *const rustls_client_session) -> bool {
    ffi_panic_boundary_bool! {
        let session: &ClientSession = try_ref_from_ptr!(session, &ClientSession, false);
        session.wants_read()
    }
}

#[no_mangle]
pub extern "C" fn rustls_client_session_wants_write(session: *const rustls_client_session) -> bool {
    ffi_panic_boundary_bool! {
        let session: &ClientSession = try_ref_from_ptr!(session, &ClientSession, false);
        session.wants_write()
    }
}

#[no_mangle]
pub extern "C" fn rustls_client_session_is_handshaking(
    session: *const rustls_client_session,
) -> bool {
    ffi_panic_boundary_bool! {
        let session: &ClientSession = try_ref_from_ptr!(session, &ClientSession, false);
        session.is_handshaking()
    }
}

/// Get the negotiated TLS cipher suite, once the handshake is complete. The
/// returned uint16_t is the IANA registered cipher value. Until the cipher
/// has been negotiated, this function will return 0 as the cipher value.
#[no_mangle]
pub extern "C" fn rustls_client_session_get_negotiated_cipher(
    session: *const rustls_client_session,
) -> u16 {
    ffi_panic_boundary_u16! {
        let session: &ClientSession = try_ref_from_ptr!(session, &ClientSession, 0);
        match session.get_negotiated_ciphersuite() {
            Some(s) => s.suite.get_u16(),
            None => 0
        }
    }
}

#[no_mangle]
pub extern "C" fn rustls_client_session_process_new_packets(
    session: *mut rustls_client_session,
) -> rustls_result {
    ffi_panic_boundary! {
        let session: &mut ClientSession = try_ref_from_ptr!(session, &mut ClientSession);
        match session.process_new_packets() {
            Ok(()) => rustls_result::Ok,
            Err(e) => return map_error(e),
        }
    }
}

/// Queues a close_notify fatal alert to be sent in the next write_tls call.
/// https://docs.rs/rustls/0.19.0/rustls/trait.Session.html#tymethod.send_close_notify
#[no_mangle]
pub extern "C" fn rustls_client_session_send_close_notify(session: *mut rustls_client_session) {
    ffi_panic_boundary_unit! {
        let session: &mut ClientSession = try_ref_from_ptr!(session, &mut ClientSession, ());
        session.send_close_notify()
    }
}

/// Free a client_session previously returned from rustls_client_session_new.
/// Calling with NULL is fine. Must not be called twice with the same value.
#[no_mangle]
pub extern "C" fn rustls_client_session_free(session: *mut rustls_client_session) {
    ffi_panic_boundary_unit! {
        let session: &mut ClientSession = try_ref_from_ptr!(session, &mut ClientSession, ());
        // Convert the pointer to a Box and drop it.
        unsafe { Box::from_raw(session); }
    }
}

/// Write up to `count` plaintext bytes from `buf` into the ClientSession.
/// This will increase the number of output bytes available to
/// `rustls_client_session_write_tls`.
/// On success, store the number of bytes actually written in *out_n
/// (this may be less than `count`).
/// https://docs.rs/rustls/0.19.0/rustls/struct.ClientSession.html#method.write
#[no_mangle]
pub extern "C" fn rustls_client_session_write(
    session: *mut rustls_client_session,
    buf: *const u8,
    count: size_t,
    out_n: *mut size_t,
) -> rustls_result {
    ffi_panic_boundary! {
        let session: &mut ClientSession = try_ref_from_ptr!(session, &mut ClientSession);
        let write_buf: &[u8] = unsafe {
            if buf.is_null() {
                return NullParameter;
            }
            slice::from_raw_parts(buf, count as usize)
        };
        let out_n: &mut size_t = unsafe {
            match out_n.as_mut() {
                Some(out_n) => out_n,
                None => return NullParameter,
            }
        };
        let n_written: usize = match session.write(write_buf) {
            Ok(n) => n,
            Err(_) => return rustls_result::Io,
        };
        *out_n = n_written;
        rustls_result::Ok
    }
}

/// Read up to `count` plaintext bytes from the ClientSession into `buf`.
/// On success, store the number of bytes read in *out_n (this may be less
/// than `count`). A success with *out_n set to 0 means "all bytes currently
/// available have been read, but more bytes may become available after
/// subsequent calls to rustls_client_session_read_tls and
/// rustls_client_session_process_new_packets."
///
/// Subtle note: Even though this function only writes to `buf` and does not
/// read from it, the memory in `buf` must be initialized before the call (for
/// Rust-internal reasons). Initializing a buffer once and then using it
/// multiple times without zeroizing before each call is fine.
///
/// https://docs.rs/rustls/0.19.0/rustls/struct.ClientSession.html#method.read
#[no_mangle]
pub extern "C" fn rustls_client_session_read(
    session: *mut rustls_client_session,
    buf: *mut u8,
    count: size_t,
    out_n: *mut size_t,
) -> rustls_result {
    ffi_panic_boundary! {
        let session: &mut ClientSession = try_ref_from_ptr!(session, &mut ClientSession);
        let read_buf: &mut [u8] = unsafe {
            if buf.is_null() {
                return NullParameter;
            }
            slice::from_raw_parts_mut(buf, count as usize)
        };
        let out_n: &mut size_t = try_ref_from_ptr!(out_n, &mut size_t);
        let n_read: usize = match session.read(read_buf) {
            Ok(n) => n,
            // Rustls turns close_notify alerts into `io::Error` of kind `ConnectionAborted`.
            // https://docs.rs/rustls/0.19.0/rustls/struct.ClientSession.html#impl-Read.
            Err(e) if is_close_notify(&e) => {
                return rustls_result::AlertCloseNotify;
            }
            Err(_) => return rustls_result::Io,
        };
        *out_n = n_read;
        rustls_result::Ok
    }
}

/// Read up to `count` TLS bytes from `buf` (usually read from a socket) into
/// the ClientSession. This may make packets available to
/// `rustls_client_session_process_new_packets`, which in turn may make more
/// bytes available to `rustls_client_session_read`.
/// On success, store the number of bytes actually read in *out_n (this may
/// be less than `count`). This function returns success and stores 0 in
/// *out_n when the input count is 0.
/// https://docs.rs/rustls/0.19.0/rustls/trait.Session.html#tymethod.read_tls
#[no_mangle]
pub extern "C" fn rustls_client_session_read_tls(
    session: *mut rustls_client_session,
    buf: *const u8,
    count: size_t,
    out_n: *mut size_t,
) -> rustls_result {
    ffi_panic_boundary! {
        let session: &mut ClientSession = try_ref_from_ptr!(session, &mut ClientSession);
        let input_buf: &[u8] = unsafe {
            if buf.is_null() {
                return NullParameter;
            }
            slice::from_raw_parts(buf, count as usize)
        };
        let out_n: &mut size_t = try_ref_from_ptr!(out_n, &mut size_t);
        let mut cursor = Cursor::new(input_buf);
        let n_read: usize = match session.read_tls(&mut cursor) {
            Ok(n) => n,
            Err(_) => return rustls_result::Io,
        };
        *out_n = n_read;
        rustls_result::Ok
    }
}

/// Write up to `count` TLS bytes from the ClientSession into `buf`. Those
/// bytes should then be written to a socket. On success, store the number of
/// bytes actually written in *out_n (this maybe less than `count`).
///
/// Subtle note: Even though this function only writes to `buf` and does not
/// read from it, the memory in `buf` must be initialized before the call (for
/// Rust-internal reasons). Initializing a buffer once and then using it
/// multiple times without zeroizing before each call is fine.
///
/// https://docs.rs/rustls/0.19.0/rustls/trait.Session.html#tymethod.write_tls
#[no_mangle]
pub extern "C" fn rustls_client_session_write_tls(
    session: *mut rustls_client_session,
    buf: *mut u8,
    count: size_t,
    out_n: *mut size_t,
) -> rustls_result {
    ffi_panic_boundary! {
        let session: &mut ClientSession = try_ref_from_ptr!(session, &mut ClientSession);
        let mut output_buf: &mut [u8] = unsafe {
            if buf.is_null() {
                return NullParameter;
            }
            slice::from_raw_parts_mut(buf, count as usize)
        };
        let out_n: &mut size_t = try_ref_from_ptr!(out_n, &mut size_t);
        let n_written: usize = match session.write_tls(&mut output_buf) {
            Ok(n) => n,
            Err(_) => return rustls_result::Io,
        };
        *out_n = n_written;
        rustls_result::Ok
    }
}

/// Register callbacks for persistence of TLS session data. This means either
/// session IDs (TLSv1.2) or . Both
/// keys and values are highly sensitive data, containing enough information
/// to break the security of the sessions involved.
///
/// `userdata` must live as long as the config object and any sessions
/// or other config created from that config object.
///
#[no_mangle]
pub extern "C" fn rustls_client_config_builder_set_persistence(
    builder: *mut rustls_client_config_builder,
    userdata: rustls_session_store_userdata,
    get_cb: rustls_session_store_get_callback,
    put_cb: rustls_session_store_put_callback,
) -> rustls_result {
    ffi_panic_boundary! {
        let get_cb: SessionStoreGetCallback = match get_cb {
            Some(cb) => cb,
            None => return rustls_result::NullParameter,
        };
        let put_cb: SessionStorePutCallback = match put_cb {
            Some(cb) => cb,
            None => return rustls_result::NullParameter,
        };
        let config: &mut ClientConfig = try_ref_from_ptr!(builder, &mut ClientConfig);
        config.set_persistence(Arc::new(SessionStoreBroker::new(
            userdata, get_cb, put_cb
        )));
        rustls_result::Ok
    }
}<|MERGE_RESOLUTION|>--- conflicted
+++ resolved
@@ -21,13 +21,8 @@
 };
 use crate::{
     arc_with_incref_from_raw, ffi_panic_boundary, ffi_panic_boundary_bool,
-<<<<<<< HEAD
     ffi_panic_boundary_generic, ffi_panic_boundary_ptr, ffi_panic_boundary_u16,
-    ffi_panic_boundary_unit, rslice::NulByte, try_ref_from_ptr,
-=======
-    ffi_panic_boundary_generic, ffi_panic_boundary_ptr, ffi_panic_boundary_unit, is_close_notify,
-    rslice::NulByte, try_ref_from_ptr,
->>>>>>> 2b21fbd3
+    ffi_panic_boundary_unit, is_close_notify, rslice::NulByte, try_ref_from_ptr,
 };
 use rustls_result::NullParameter;
 
