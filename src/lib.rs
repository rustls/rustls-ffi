--- conflicted
+++ resolved
@@ -35,20 +35,6 @@
         ptr as *const _
     }
 
-<<<<<<< HEAD
-#[macro_export]
-macro_rules! ffi_panic_boundary_bool {
-    ( $($tt:tt)* ) => {
-        ffi_panic_boundary_generic!(false, $($tt)*)
-    }
-}
-
-#[macro_export]
-macro_rules! ffi_panic_boundary_u16 {
-    ( $($tt:tt)* ) => {
-        ffi_panic_boundary_generic!(0, $($tt)*)
-    }
-=======
     fn cast_mut_ptr(ptr: *mut Self) -> *mut Self::RustType {
         ptr as *mut _
     }
@@ -63,7 +49,6 @@
     F: CastPtr<RustType = T>,
 {
     unsafe { F::cast_const_ptr(from).as_ref() }
->>>>>>> 64d37f1c
 }
 
 /// Turn a raw mut pointer into a mutable reference.
