--- conflicted
+++ resolved
@@ -20,8 +20,6 @@
 // Keep in sync with Cargo.toml.
 const RUSTLS_CRATE_VERSION: &str = "0.19.0";
 
-<<<<<<< HEAD
-=======
 /// CastPtr represents the relationship between a snake case type (like rustls_client_session)
 /// and the corresponding Rust type (like ClientSession). For each matched pair of types, there
 /// should be an `impl CastPtr for foo_bar { RustTy = FooBar }`.
@@ -65,66 +63,6 @@
     type RustType = size_t;
 }
 
-#[macro_export]
-macro_rules! ffi_panic_boundary_generic {
-    ( $retval:expr, $($tt:tt)* ) => {
-        match ::std::panic::catch_unwind(|| {
-            $($tt)*
-        }) {
-            Ok(ret) => ret,
-            Err(_) => return $retval,
-        }
-    }
-}
-
-#[macro_export]
-macro_rules! ffi_panic_boundary {
-    ( $($tt:tt)* ) => {
-        match ::std::panic::catch_unwind(|| {
-            $($tt)*
-        }) {
-            Ok(ret) => ret,
-            Err(_) => return rustls_result::Panic,
-        }
-  }
-}
-
-#[macro_export]
-macro_rules! ffi_panic_boundary_size_t {
-    ( $($tt:tt)* ) => {
-        ffi_panic_boundary_generic!(0, $($tt)*)
-    }
-}
-
-#[macro_export]
-macro_rules! ffi_panic_boundary_u16 {
-    ( $($tt:tt)* ) => {
-        ffi_panic_boundary_generic!(0, $($tt)*)
-    }
-}
-
-#[macro_export]
-macro_rules! ffi_panic_boundary_bool {
-    ( $($tt:tt)* ) => {
-        ffi_panic_boundary_generic!(false, $($tt)*)
-    }
-}
-
-#[macro_export]
-macro_rules! ffi_panic_boundary_ptr {
-    ( $($tt:tt)* ) => {
-        ffi_panic_boundary_generic!(std::ptr::null_mut(), $($tt)*)
-    }
-}
-
-#[macro_export]
-macro_rules! ffi_panic_boundary_unit {
-    ( $($tt:tt)* ) => {
-        ffi_panic_boundary_generic!((), $($tt)*)
-    }
-}
-
->>>>>>> b3716516
 /// If the provided pointer is non-null, convert it to the reference
 /// type in the second argument.
 /// Otherwise, return NullParameter (in the two-argument form) or the provided
