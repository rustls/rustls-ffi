--- conflicted
+++ resolved
@@ -1,11 +1,6 @@
 [package]
-<<<<<<< HEAD
 name = "rustls-ffi"
-version = "0.6.1"
-=======
-name = "crustls"
 version = "0.7.0"
->>>>>>> 2f7fc9e1
 authors = ["Jacob Hoffman-Andrews <github@hoffman-andrews.com>"]
 description = "C-to-rustls bindings"
 edition = "2018"
