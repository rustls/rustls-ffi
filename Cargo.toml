--- conflicted
+++ resolved
@@ -11,12 +11,8 @@
 webpki = "0.21"
 libc = "0.2"
 env_logger = "0.8"
-<<<<<<< HEAD
 rustls-native-certs = "0.5.0"
-=======
-webpki-roots = "0.21"
 sct = "0.6.0"
->>>>>>> 81baa451
 
 [dev_dependencies]
 cbindgen = "*"
