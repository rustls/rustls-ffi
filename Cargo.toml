--- conflicted
+++ resolved
@@ -11,14 +11,8 @@
 rustls = { version = "=0.20", features = [ "dangerous_configuration" ] }
 webpki = "0.22"
 libc = "0.2"
-<<<<<<< HEAD
-rustls-native-certs = { git = "https://github.com/djc/rustls-native-certs", rev = "6bd0a9892bc23eb42aa2b9bb832daa10b0d70740" }
 sct = "0.7"
 rustls-pemfile = "0.2.1"
-=======
-sct = "0.6.0"
-rustls-pemfile = "0.2.0"
->>>>>>> 1e63dddf
 log = "0.4.14"
 
 [dev_dependencies]
