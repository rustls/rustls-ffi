--- conflicted
+++ resolved
@@ -23,11 +23,7 @@
 
 [dependencies]
 # Keep in sync with RUSTLS_CRATE_VERSION in build.rs
-<<<<<<< HEAD
-rustls = { version = "=0.20.6", features = [ "dangerous_configuration" ] }
-=======
 rustls = { version = "=0.20.7", features = [ "dangerous_configuration" ] }
->>>>>>> 185a4023
 webpki = "0.22"
 libc = "0.2"
 sct = "0.7"
