[package]
<<<<<<< HEAD
name = "rustls-ffi"
version = "0.7.0"
=======
name = "crustls"
version = "0.7.1"
>>>>>>> 1e63dddf
authors = ["Jacob Hoffman-Andrews <github@hoffman-andrews.com>"]
description = "C-to-rustls bindings"
edition = "2018"
links = "rustls_ffi"

[dependencies]
# Keep in sync with RUSTLS_CRATE_VERSION in lib.rs
rustls = { version = "^0.19.0", features = [ "dangerous_configuration" ] }
webpki = "0.21"
libc = "0.2"
sct = "0.6.0"
rustls-pemfile = "0.2.0"
log = "0.4.14"

[dev_dependencies]
cbindgen = "*"

[lib]
name = "rustls_ffi"
crate-type = ["lib", "staticlib"]<|MERGE_RESOLUTION|>--- conflicted
+++ resolved
@@ -1,11 +1,6 @@
 [package]
-<<<<<<< HEAD
 name = "rustls-ffi"
-version = "0.7.0"
-=======
-name = "crustls"
 version = "0.7.1"
->>>>>>> 1e63dddf
 authors = ["Jacob Hoffman-Andrews <github@hoffman-andrews.com>"]
 description = "C-to-rustls bindings"
 edition = "2018"
