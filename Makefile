--- conflicted
+++ resolved
@@ -28,11 +28,7 @@
 target:
 	mkdir -p $@
 
-<<<<<<< HEAD
-src/crustls.h: src/lib.rs src/error.rs src/client.rs src/server.rs
-=======
 src/crustls.h: src/*.rs
->>>>>>> 0285a764
 	cbindgen --lang C > $@
 
 target/crustls-demo: target/main.o target/$(PROFILE)/libcrustls.a
