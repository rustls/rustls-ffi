--- conflicted
+++ resolved
@@ -15,11 +15,6 @@
         with:
           persist-credentials: false
       - run: make CC=${{ matrix.cc }} PROFILE=release test
-<<<<<<< HEAD
-      - run: NO_CHECK_CERTIFICATE= ./target/crustls-demo wrong.host.badssl.com /
-      - run: VECTORED_IO= ./target/crustls-demo httpbin.org /headers
-=======
->>>>>>> 00c20cb1
 
   ensure-header-updated:
     runs-on: ubuntu-latest
