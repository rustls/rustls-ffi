--- conflicted
+++ resolved
@@ -10,14 +10,8 @@
         cc: [clang, gcc]
     steps:
       - uses: actions/checkout@v2
-      - run: make test
-<<<<<<< HEAD
       - run: make CC=${{ matrix.cc }} PROFILE=release test
 
-jobs:
-=======
-      - run: make PROFILE=release test
->>>>>>> 10cb3730
   ensure-header-updated:
     runs-on: ubuntu-latest
     steps:
